package com.sistema.service;

import com.sistema.service.base.BaseRedisService;
import com.sistema.service.interfaces.AttemptControlOperations;
import org.slf4j.Logger;
import org.slf4j.LoggerFactory;
import org.springframework.beans.factory.annotation.Autowired;
import org.springframework.stereotype.Service;

import java.time.Duration;
import java.time.LocalDateTime;
import java.time.format.DateTimeFormatter;
import java.util.concurrent.TimeUnit;

/**
 * Serviço para controle de tentativas de login.
 * Estende BaseRedisService para reutilizar operações Redis.
 * Implementa AttemptControlOperations para padronizar operações de controle de tentativas.
 */
@Service
public class AttemptService extends BaseRedisService implements AttemptControlOperations {
    
    private static final Logger logger = LoggerFactory.getLogger(AttemptService.class);
    
    private static final int MAX_ATTEMPTS_BEFORE_CAPTCHA = 5;
    private static final int ATTEMPT_EXPIRY_MINUTES = 30;
    private static final int PASSWORD_RESET_RATE_LIMIT_MINUTES = 1;
    
    private static final String LOGIN_ATTEMPT_PREFIX = "login_attempts:";
    private static final String PASSWORD_RESET_ATTEMPT_PREFIX = "password_reset_attempts:";
    private static final String PASSWORD_RESET_RATE_LIMIT_PREFIX = "password_reset_rate_limit:";
    private static final String CAPTCHA_REQUIRED_PREFIX = "captcha_required:";
    
    /**
     * Registra uma tentativa de login falhada.
     * 
     * @param identifier identificador único (IP, email, etc.)
     * @return número atual de tentativas
     */
    public int recordLoginAttempt(String identifier) {
        String key = LOGIN_ATTEMPT_PREFIX + identifier;
        return recordAttempt(key, identifier, "login");
    }
    
    /**
     * Registra uma tentativa de recuperação de senha falhada.
     * 
     * @param identifier identificador único (IP, email, etc.)
     * @return número atual de tentativas
     */
    public int recordPasswordResetAttempt(String identifier) {
        String key = PASSWORD_RESET_ATTEMPT_PREFIX + identifier;
        return recordAttempt(key, identifier, "password_reset");
    }
    
    /**
     * Verifica se captcha é necessário para login.
     * 
     * @param identifier identificador único
     * @return true se captcha é necessário
     */
    public boolean isCaptchaRequiredForLogin(String identifier) {
        String attemptKey = LOGIN_ATTEMPT_PREFIX + identifier;
        return isCaptchaRequired(attemptKey);
    }
    
    /**
     * Verifica se captcha é necessário para recuperação de senha.
     * 
     * @param identifier identificador único
     * @return true se captcha é necessário
     */
    public boolean isCaptchaRequiredForPasswordReset(String identifier) {
        String attemptKey = PASSWORD_RESET_ATTEMPT_PREFIX + identifier;
        return isCaptchaRequired(attemptKey);
    }
    
    /**
     * Limpa tentativas de login após sucesso.
     * 
     * @param identifier identificador único
     */
    public void clearLoginAttempts(String identifier) {
        String attemptKey = LOGIN_ATTEMPT_PREFIX + identifier;
        String captchaKey = CAPTCHA_REQUIRED_PREFIX + "login:" + identifier;
        
        redisTemplate.delete(attemptKey);
        redisTemplate.delete(captchaKey);
        
        logger.info("Tentativas de login limpas para identificador: {}", identifier);
    }
    
    /**
     * Limpa tentativas de recuperação de senha após sucesso.
     * 
     * @param identifier identificador único
     */
    public void clearPasswordResetAttempts(String identifier) {
        String attemptKey = PASSWORD_RESET_ATTEMPT_PREFIX + identifier;
        String captchaKey = CAPTCHA_REQUIRED_PREFIX + "password_reset:" + identifier;
        
        redisTemplate.delete(attemptKey);
        redisTemplate.delete(captchaKey);
        
        logger.info("Tentativas de recuperação de senha limpas para identificador: {}", identifier);
    }
    
    /**
     * Obtém número atual de tentativas de login.
     * 
     * @param identifier identificador único
     * @return número de tentativas
     */
    public int getLoginAttempts(String identifier) {
        String key = LOGIN_ATTEMPT_PREFIX + identifier;
        return getAttempts(key);
    }
    
    /**
     * Obtém número atual de tentativas de recuperação de senha.
     * 
     * @param identifier identificador único
     * @return número de tentativas
     */
    public int getPasswordResetAttempts(String identifier) {
        String key = PASSWORD_RESET_ATTEMPT_PREFIX + identifier;
        return getAttempts(key);
    }

    /**
     * Verifica se o rate limiting de recuperação de senha está ativo.
     * 
     * @param identifier identificador único (IP)
     * @return true se ainda está no período de rate limiting
     */
    public boolean isPasswordResetRateLimited(String identifier) {
        String key = PASSWORD_RESET_RATE_LIMIT_PREFIX + identifier;
        try {
            Object rateLimitObj = redisTemplate.opsForValue().get(key);
            return rateLimitObj != null;
        } catch (Exception e) {
            logger.error("Erro ao verificar rate limiting para identificador: {}", identifier, e);
            return false;
        }
    }

    /**
     * Registra uma tentativa de recuperação de senha bem-sucedida para rate limiting.
     * 
     * @param identifier identificador único (IP)
     */
    public void recordPasswordResetSuccess(String identifier) {
        String key = PASSWORD_RESET_RATE_LIMIT_PREFIX + identifier;
        try {
            // Registra o rate limiting por 1 minuto
            redisTemplate.opsForValue().set(key, "true", Duration.ofMinutes(PASSWORD_RESET_RATE_LIMIT_MINUTES));
            
            logger.info("Rate limiting de recuperação de senha ativado para identificador: {} por {} minuto(s)", 
                       identifier, PASSWORD_RESET_RATE_LIMIT_MINUTES);
        } catch (Exception e) {
            logger.error("Erro ao registrar rate limiting para identificador: {}", identifier, e);
        }
    }

    /**
     * Obtém o tempo restante do rate limiting em segundos.
     * 
     * @param identifier identificador único (IP)
     * @return tempo restante em segundos, ou 0 se não há rate limiting
     */
    public long getPasswordResetRateLimitRemainingSeconds(String identifier) {
        String key = PASSWORD_RESET_RATE_LIMIT_PREFIX + identifier;
        try {
            Long ttl = redisTemplate.getExpire(key, TimeUnit.SECONDS);
            return ttl != null && ttl > 0 ? ttl : 0;
        } catch (Exception e) {
            logger.error("Erro ao obter TTL do rate limiting para identificador: {}", identifier, e);
            return 0;
        }
    }
    
    /**
     * Registra uma tentativa falhada.
     * 
     * @param key chave Redis
     * @param identifier identificador para logs
     * @param type tipo de tentativa (login, password_reset)
     * @return número atual de tentativas
     */
    private int recordAttempt(String key, String identifier, String type) {
        try {
            long attempts = incrementValueWithTTL(key, Duration.ofMinutes(ATTEMPT_EXPIRY_MINUTES));
            
            int currentAttempts = (int) attempts;
            
<<<<<<< HEAD
            logger.warn("Tentativa {} falhada para identificador: {} - Total: {}", 
                       type, identifier, currentAttempts);
=======
            logWarn("Tentativa " + type + " falhada para identificador: " + identifier + " - Total: " + currentAttempts);
>>>>>>> 362c082e
            
            // Ativa captcha se atingir o limite
            if (currentAttempts >= MAX_ATTEMPTS_BEFORE_CAPTCHA) {
                activateCaptcha(identifier, type);
            }
            
            return currentAttempts;
            
        } catch (Exception e) {
            logError("Erro ao registrar tentativa " + type + " para identificador: " + identifier, e);
            return 0;
        }
    }
    
    /**
     * Verifica se captcha é necessário baseado no número de tentativas.
     * 
     * @param attemptKey chave das tentativas
     * @return true se captcha é necessário
     */
    private boolean isCaptchaRequired(String attemptKey) {
        try {
            int attempts = getIntegerValue(attemptKey);
            return attempts >= MAX_ATTEMPTS_BEFORE_CAPTCHA;
        } catch (Exception e) {
            logError("Erro ao verificar necessidade de captcha para chave: " + attemptKey, e);
            return false;
        }
    }
    
    /**
     * Obtém número de tentativas.
     * 
     * @param key chave Redis
     * @return número de tentativas
     */
    private int getAttempts(String key) {
        try {
            return getIntegerValue(key);
        } catch (Exception e) {
            logError("Erro ao obter tentativas para chave: " + key, e);
            return 0;
        }
    }
    
    /**
     * Ativa captcha para um identificador e tipo específico.
     * 
     * @param identifier identificador único
     * @param type tipo de operação
     */
    private void activateCaptcha(String identifier, String type) {
        String captchaKey = CAPTCHA_REQUIRED_PREFIX + type + ":" + identifier;
        
        storeWithTTLMinutes(captchaKey, "true", ATTEMPT_EXPIRY_MINUTES);
        
<<<<<<< HEAD
        logger.warn("Captcha ativado para {} - identificador: {} após {} tentativas", 
                   type, identifier, MAX_ATTEMPTS_BEFORE_CAPTCHA);
=======
        logWarn("Captcha ativado para " + type + " - identificador: " + identifier + " após " + MAX_ATTEMPTS_BEFORE_CAPTCHA + " tentativas");
>>>>>>> 362c082e
    }
    
    // Método removido - implementação agora está na interface
    
    /**
     * Obtém estatísticas de tentativas para monitoramento.
     * 
     * @param identifier identificador único
     * @return objeto com estatísticas
     */
    public AttemptControlOperations.AttemptStatistics getStatistics(String identifier) {
        return getAttemptStatistics(identifier);
    }
    
    // Classe AttemptStatistics removida - usando a da interface
    
    // ========================================
    // Implementação da Interface AttemptControlOperations
    // ========================================
    
    @Override
    public int recordOperationAttempt(String identifier, String operationType) {
        switch (operationType.toLowerCase()) {
            case "password_reset":
                return recordPasswordResetAttempt(identifier);
            default:
<<<<<<< HEAD
                logger.warn("Tipo de tentativa desconhecido: {}", type);
=======
                logWarn("Tipo de tentativa desconhecido: " + operationType);
>>>>>>> 362c082e
                return 0;
        }
    }
    
    @Override
    public boolean isCaptchaRequiredForOperation(String identifier, String operationType) {
        switch (operationType.toLowerCase()) {
            case "password_reset":
                return isCaptchaRequiredForPasswordReset(identifier);
            default:
<<<<<<< HEAD
                logger.warn("Tipo de verificação de captcha desconhecido: {}", type);
=======
                logWarn("Tipo de verificação de captcha desconhecido: " + operationType);
>>>>>>> 362c082e
                return false;
        }
    }
    
    @Override
    public void clearOperationAttempts(String identifier, String operationType) {
        switch (operationType.toLowerCase()) {
            case "password_reset":
                clearPasswordResetAttempts(identifier);
                break;
            default:
<<<<<<< HEAD
                logger.warn("Tipo de limpeza de tentativas desconhecido: {}", type);
=======
                logWarn("Tipo de limpeza de tentativas desconhecido: " + operationType);
>>>>>>> 362c082e
        }
    }
    
    @Override
    public int getOperationAttempts(String identifier, String operationType) {
        switch (operationType.toLowerCase()) {
            case "password_reset":
                return getPasswordResetAttempts(identifier);
            default:
<<<<<<< HEAD
                logger.warn("Tipo de obtenção de tentativas desconhecido: {}", type);
=======
                logWarn("Tipo de obtenção de tentativas desconhecido: " + operationType);
>>>>>>> 362c082e
                return 0;
        }
    }
    
    @Override
<<<<<<< HEAD
    public int recordOperationAttempt(String identifier, String operationType) {
        if ("password_reset".equalsIgnoreCase(operationType)) {
            return recordPasswordResetAttempt(identifier);
        }
        return recordAttempt(operationType + "_attempts:", identifier, operationType);
    }
    
    @Override
    public boolean isCaptchaRequiredForOperation(String identifier, String operationType) {
        if ("password_reset".equalsIgnoreCase(operationType)) {
            return isCaptchaRequiredForPasswordReset(identifier);
        }
        return isCaptchaRequired(operationType + "_attempts:" + identifier);
    }
    
    @Override
    public void clearOperationAttempts(String identifier, String operationType) {
        if ("password_reset".equalsIgnoreCase(operationType)) {
            clearPasswordResetAttempts(identifier);
        } else {
            String key = operationType + "_attempts:" + identifier;
            redisTemplate.delete(key);
        }
    }
    
    @Override
    public int getOperationAttempts(String identifier, String operationType) {
        if ("password_reset".equalsIgnoreCase(operationType)) {
            return getPasswordResetAttempts(identifier);
        }
        return getAttempts(operationType + "_attempts:" + identifier);
    }
    
    @Override
=======
>>>>>>> 362c082e
    public boolean isOperationRateLimited(String identifier, String operationType) {
        if ("password_reset".equalsIgnoreCase(operationType)) {
            return isPasswordResetRateLimited(identifier);
        }
        // Para outros tipos, não há rate limiting implementado
        return false;
    }
    
    @Override
    public void recordOperationSuccess(String identifier, String operationType) {
        switch (operationType.toLowerCase()) {
<<<<<<< HEAD
            case "login":
                clearLoginAttempts(identifier);
                break;
=======
>>>>>>> 362c082e
            case "password_reset":
                recordPasswordResetSuccess(identifier);
                break;
            default:
<<<<<<< HEAD
                logger.warn("Tipo de registro de sucesso desconhecido: " + operationType);
=======
                logWarn("Tipo de registro de sucesso desconhecido: " + operationType);
>>>>>>> 362c082e
        }
    }
    @Override
    public long getRateLimitRemainingSeconds(String identifier, String operationType) {
        if ("password_reset".equalsIgnoreCase(operationType)) {
            return getPasswordResetRateLimitRemainingSeconds(identifier);
        }
        // Para outros tipos, não há rate limiting
        return 0;
    }
    @Override
    public String createIdentifier(String ipAddress, String additionalInfo) {
        return ipAddress + ":" + (additionalInfo != null ? additionalInfo : "anonymous");
    }
    
    @Override
<<<<<<< HEAD
    public String createIdentifier(String ipAddress, String additionalInfo) {
        return createIdentifier(ipAddress, additionalInfo);
    }
    
    @Override
    public AttemptControlOperations.AttemptStatistics getAttemptStatistics(String identifier) {
        int loginAttempts = getLoginAttempts(identifier);
        int operationAttempts = getPasswordResetAttempts(identifier);
        boolean loginCaptchaRequired = isCaptchaRequiredForLogin(identifier);
        boolean operationCaptchaRequired = isCaptchaRequiredForPasswordReset(identifier);
        boolean operationRateLimited = isPasswordResetRateLimited(identifier);
        long rateLimitRemaining = getPasswordResetRateLimitRemainingSeconds(identifier);
        
        return new AttemptControlOperations.AttemptStatistics(
            identifier, loginAttempts, operationAttempts,
            loginCaptchaRequired, operationCaptchaRequired,
            operationRateLimited, rateLimitRemaining,
=======
    public AttemptControlOperations.AttemptStatistics getAttemptStatistics(String identifier) {
        return new AttemptControlOperations.AttemptStatistics(
            identifier,
            getLoginAttempts(identifier),
            getPasswordResetAttempts(identifier),
            isCaptchaRequiredForLogin(identifier),
            isCaptchaRequiredForPasswordReset(identifier),
            isPasswordResetRateLimited(identifier),
            getPasswordResetRateLimitRemainingSeconds(identifier),
>>>>>>> 362c082e
            MAX_ATTEMPTS_BEFORE_CAPTCHA
        );
    }
    
    @Override
    public int getMaxAttemptsBeforeCaptcha() {
        return MAX_ATTEMPTS_BEFORE_CAPTCHA;
<<<<<<< HEAD
=======
    }
    
    /**
     * Obtém o número de tentativas restantes antes de exigir captcha.
     * 
     * @param identifier identificador único
     * @return número de tentativas restantes
     */
    public int getRemainingAttempts(String identifier) {
        int currentAttempts = getLoginAttempts(identifier);
        int remaining = MAX_ATTEMPTS_BEFORE_CAPTCHA - currentAttempts;
        return Math.max(0, remaining);
    }
    
    /**
     * Limpa tentativas expiradas do Redis.
     * Este método é chamado periodicamente para manutenção.
     */
    public void cleanupExpiredAttempts() {
        try {
            logInfo("Iniciando limpeza de tentativas expiradas");
            
            // O Redis já remove automaticamente as chaves expiradas
            // Este método pode ser usado para limpeza adicional se necessário
            
            logInfo("Limpeza de tentativas expiradas concluída");
        } catch (Exception e) {
            logError("Erro durante limpeza de tentativas expiradas", e);
        }
>>>>>>> 362c082e
    }
}<|MERGE_RESOLUTION|>--- conflicted
+++ resolved
@@ -193,12 +193,7 @@
             
             int currentAttempts = (int) attempts;
             
-<<<<<<< HEAD
-            logger.warn("Tentativa {} falhada para identificador: {} - Total: {}", 
-                       type, identifier, currentAttempts);
-=======
             logWarn("Tentativa " + type + " falhada para identificador: " + identifier + " - Total: " + currentAttempts);
->>>>>>> 362c082e
             
             // Ativa captcha se atingir o limite
             if (currentAttempts >= MAX_ATTEMPTS_BEFORE_CAPTCHA) {
@@ -255,15 +250,8 @@
         
         storeWithTTLMinutes(captchaKey, "true", ATTEMPT_EXPIRY_MINUTES);
         
-<<<<<<< HEAD
-        logger.warn("Captcha ativado para {} - identificador: {} após {} tentativas", 
-                   type, identifier, MAX_ATTEMPTS_BEFORE_CAPTCHA);
-=======
         logWarn("Captcha ativado para " + type + " - identificador: " + identifier + " após " + MAX_ATTEMPTS_BEFORE_CAPTCHA + " tentativas");
->>>>>>> 362c082e
-    }
-    
-    // Método removido - implementação agora está na interface
+    }
     
     /**
      * Obtém estatísticas de tentativas para monitoramento.
@@ -274,8 +262,6 @@
     public AttemptControlOperations.AttemptStatistics getStatistics(String identifier) {
         return getAttemptStatistics(identifier);
     }
-    
-    // Classe AttemptStatistics removida - usando a da interface
     
     // ========================================
     // Implementação da Interface AttemptControlOperations
@@ -287,11 +273,7 @@
             case "password_reset":
                 return recordPasswordResetAttempt(identifier);
             default:
-<<<<<<< HEAD
-                logger.warn("Tipo de tentativa desconhecido: {}", type);
-=======
                 logWarn("Tipo de tentativa desconhecido: " + operationType);
->>>>>>> 362c082e
                 return 0;
         }
     }
@@ -302,11 +284,7 @@
             case "password_reset":
                 return isCaptchaRequiredForPasswordReset(identifier);
             default:
-<<<<<<< HEAD
-                logger.warn("Tipo de verificação de captcha desconhecido: {}", type);
-=======
                 logWarn("Tipo de verificação de captcha desconhecido: " + operationType);
->>>>>>> 362c082e
                 return false;
         }
     }
@@ -318,11 +296,7 @@
                 clearPasswordResetAttempts(identifier);
                 break;
             default:
-<<<<<<< HEAD
-                logger.warn("Tipo de limpeza de tentativas desconhecido: {}", type);
-=======
                 logWarn("Tipo de limpeza de tentativas desconhecido: " + operationType);
->>>>>>> 362c082e
         }
     }
     
@@ -332,53 +306,12 @@
             case "password_reset":
                 return getPasswordResetAttempts(identifier);
             default:
-<<<<<<< HEAD
-                logger.warn("Tipo de obtenção de tentativas desconhecido: {}", type);
-=======
                 logWarn("Tipo de obtenção de tentativas desconhecido: " + operationType);
->>>>>>> 362c082e
                 return 0;
         }
     }
     
     @Override
-<<<<<<< HEAD
-    public int recordOperationAttempt(String identifier, String operationType) {
-        if ("password_reset".equalsIgnoreCase(operationType)) {
-            return recordPasswordResetAttempt(identifier);
-        }
-        return recordAttempt(operationType + "_attempts:", identifier, operationType);
-    }
-    
-    @Override
-    public boolean isCaptchaRequiredForOperation(String identifier, String operationType) {
-        if ("password_reset".equalsIgnoreCase(operationType)) {
-            return isCaptchaRequiredForPasswordReset(identifier);
-        }
-        return isCaptchaRequired(operationType + "_attempts:" + identifier);
-    }
-    
-    @Override
-    public void clearOperationAttempts(String identifier, String operationType) {
-        if ("password_reset".equalsIgnoreCase(operationType)) {
-            clearPasswordResetAttempts(identifier);
-        } else {
-            String key = operationType + "_attempts:" + identifier;
-            redisTemplate.delete(key);
-        }
-    }
-    
-    @Override
-    public int getOperationAttempts(String identifier, String operationType) {
-        if ("password_reset".equalsIgnoreCase(operationType)) {
-            return getPasswordResetAttempts(identifier);
-        }
-        return getAttempts(operationType + "_attempts:" + identifier);
-    }
-    
-    @Override
-=======
->>>>>>> 362c082e
     public boolean isOperationRateLimited(String identifier, String operationType) {
         if ("password_reset".equalsIgnoreCase(operationType)) {
             return isPasswordResetRateLimited(identifier);
@@ -390,23 +323,17 @@
     @Override
     public void recordOperationSuccess(String identifier, String operationType) {
         switch (operationType.toLowerCase()) {
-<<<<<<< HEAD
             case "login":
                 clearLoginAttempts(identifier);
                 break;
-=======
->>>>>>> 362c082e
             case "password_reset":
                 recordPasswordResetSuccess(identifier);
                 break;
             default:
-<<<<<<< HEAD
-                logger.warn("Tipo de registro de sucesso desconhecido: " + operationType);
-=======
                 logWarn("Tipo de registro de sucesso desconhecido: " + operationType);
->>>>>>> 362c082e
-        }
-    }
+        }
+    }
+    
     @Override
     public long getRateLimitRemainingSeconds(String identifier, String operationType) {
         if ("password_reset".equalsIgnoreCase(operationType)) {
@@ -415,31 +342,13 @@
         // Para outros tipos, não há rate limiting
         return 0;
     }
+    
     @Override
     public String createIdentifier(String ipAddress, String additionalInfo) {
         return ipAddress + ":" + (additionalInfo != null ? additionalInfo : "anonymous");
     }
     
     @Override
-<<<<<<< HEAD
-    public String createIdentifier(String ipAddress, String additionalInfo) {
-        return createIdentifier(ipAddress, additionalInfo);
-    }
-    
-    @Override
-    public AttemptControlOperations.AttemptStatistics getAttemptStatistics(String identifier) {
-        int loginAttempts = getLoginAttempts(identifier);
-        int operationAttempts = getPasswordResetAttempts(identifier);
-        boolean loginCaptchaRequired = isCaptchaRequiredForLogin(identifier);
-        boolean operationCaptchaRequired = isCaptchaRequiredForPasswordReset(identifier);
-        boolean operationRateLimited = isPasswordResetRateLimited(identifier);
-        long rateLimitRemaining = getPasswordResetRateLimitRemainingSeconds(identifier);
-        
-        return new AttemptControlOperations.AttemptStatistics(
-            identifier, loginAttempts, operationAttempts,
-            loginCaptchaRequired, operationCaptchaRequired,
-            operationRateLimited, rateLimitRemaining,
-=======
     public AttemptControlOperations.AttemptStatistics getAttemptStatistics(String identifier) {
         return new AttemptControlOperations.AttemptStatistics(
             identifier,
@@ -449,7 +358,6 @@
             isCaptchaRequiredForPasswordReset(identifier),
             isPasswordResetRateLimited(identifier),
             getPasswordResetRateLimitRemainingSeconds(identifier),
->>>>>>> 362c082e
             MAX_ATTEMPTS_BEFORE_CAPTCHA
         );
     }
@@ -457,8 +365,6 @@
     @Override
     public int getMaxAttemptsBeforeCaptcha() {
         return MAX_ATTEMPTS_BEFORE_CAPTCHA;
-<<<<<<< HEAD
-=======
     }
     
     /**
@@ -488,6 +394,5 @@
         } catch (Exception e) {
             logError("Erro durante limpeza de tentativas expiradas", e);
         }
->>>>>>> 362c082e
     }
 }